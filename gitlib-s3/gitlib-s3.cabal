Name:                gitlib-s3
<<<<<<< HEAD
Version:             2.0.1.0
=======
Version:             1.4.2
>>>>>>> dc7c0618
Synopsis:            Gitlib repository backend for storing Git objects in Amazon S3
Description:         Gitlib repository backend for storing Git objects in Amazon S3.
License-file:        LICENSE
License:             MIT
Author:              John Wiegley
Maintainer:          johnw@fpcomplete.com
Build-Type:          Simple
Cabal-Version:       >=1.10
Category:            Git

Source-repository head
  type: git
  location: git://github.com/fpco/gitlib.git

Test-suite smoke
  default-language: Haskell98
  ghc-options: -Wall
  type: exitcode-stdio-1.0
  main-is: Smoke.hs
  hs-source-dirs: test
  build-depends:
      base >=3
<<<<<<< HEAD
    , gitlib             >= 2.0.1.0
    , gitlib-s3          >= 2.0.1.0
    , gitlib-test        >= 2.0.0.0
    , gitlib-libgit2     >= 2.0.1.0
    , hlibgit2           >= 0.18.0.7
=======
    , gitlib             >= 1.4.0
    , gitlib-s3          >= 1.4.2
    , gitlib-test        >= 1.4.0
    , gitlib-libgit2     >= 1.4.2
    , hlibgit2           >= 0.18.0.8
>>>>>>> dc7c0618
    , aws                >= 0.7.5
    , HUnit              >= 1.2.5
    , hspec              >= 1.4.4
    , hspec-expectations >= 0.3
    , data-default       >= 0.5.1
    , resourcet          >= 0.4.6
    , system-fileio      >= 0.3.9
    , system-filepath    >= 0.4.7
    , temporary          >= 1.1.2.4
    , text               >= 0.11.2
    , transformers       >= 0.2.2

Library
  ghc-options: -Wall
  hs-source-dirs: .
  default-language: Haskell98
  build-depends:
      base                 >= 3 && < 5
<<<<<<< HEAD
    , gitlib               >= 2.0.1.0
    , gitlib-libgit2       >= 2.0.1.0
    , ghc-prim
    , hlibgit2             >= 0.18.0.7
=======
    , gitlib               >= 1.4.0
    , gitlib-libgit2       >= 1.4.2
    , ghc-prim
    , hlibgit2             >= 0.18.0.8
>>>>>>> dc7c0618
    , HUnit                >= 1.2.5
    , aeson                >= 0.6.1.0
    , attempt              >= 0.4.0
    , aws                  >= 0.7.5
    , bifunctors           >= 3.2.0.1
    , binary               >= 0.5.1.0
    , bytestring           >= 0.9.2.1
    , conduit              >= 0.5.5
    , containers           >= 0.4.2
    , data-default         >= 0.5.1
    , directory            >= 1.1.0.2
    , either               >= 3.4
    , errors               >= 1.4.1
    , http-conduit         >= 1.8.5.1
    , lens                 >= 3.8
    , lifted-base          >= 0.2.0.2
    , resourcet            >= 0.4.6
    , retry                >= 0.2.0.0
    , stm                  >= 2.4.2
    , system-fileio        >= 0.3.9
    , system-filepath      >= 0.4.7
    , tagged               >= 0.4.4
    , text                 >= 0.11.2
    , time                 >= 1.4
    , transformers         >= 0.2.2
    , unordered-containers >= 0.2.3.0
  exposed-modules:
    Git.S3<|MERGE_RESOLUTION|>--- conflicted
+++ resolved
@@ -1,9 +1,5 @@
 Name:                gitlib-s3
-<<<<<<< HEAD
-Version:             2.0.1.0
-=======
-Version:             1.4.2
->>>>>>> dc7c0618
+Version:             2.0.2.0
 Synopsis:            Gitlib repository backend for storing Git objects in Amazon S3
 Description:         Gitlib repository backend for storing Git objects in Amazon S3.
 License-file:        LICENSE
@@ -26,19 +22,11 @@
   hs-source-dirs: test
   build-depends:
       base >=3
-<<<<<<< HEAD
     , gitlib             >= 2.0.1.0
-    , gitlib-s3          >= 2.0.1.0
+    , gitlib-s3          >= 2.0.2.0
     , gitlib-test        >= 2.0.0.0
-    , gitlib-libgit2     >= 2.0.1.0
-    , hlibgit2           >= 0.18.0.7
-=======
-    , gitlib             >= 1.4.0
-    , gitlib-s3          >= 1.4.2
-    , gitlib-test        >= 1.4.0
-    , gitlib-libgit2     >= 1.4.2
+    , gitlib-libgit2     >= 2.0.2.0
     , hlibgit2           >= 0.18.0.8
->>>>>>> dc7c0618
     , aws                >= 0.7.5
     , HUnit              >= 1.2.5
     , hspec              >= 1.4.4
@@ -57,17 +45,10 @@
   default-language: Haskell98
   build-depends:
       base                 >= 3 && < 5
-<<<<<<< HEAD
     , gitlib               >= 2.0.1.0
-    , gitlib-libgit2       >= 2.0.1.0
-    , ghc-prim
-    , hlibgit2             >= 0.18.0.7
-=======
-    , gitlib               >= 1.4.0
-    , gitlib-libgit2       >= 1.4.2
+    , gitlib-libgit2       >= 2.0.2.0
     , ghc-prim
     , hlibgit2             >= 0.18.0.8
->>>>>>> dc7c0618
     , HUnit                >= 1.2.5
     , aeson                >= 0.6.1.0
     , attempt              >= 0.4.0
